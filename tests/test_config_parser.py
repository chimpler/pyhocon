--- conflicted
+++ resolved
@@ -2106,7 +2106,6 @@
         assert 'cde' == config['/abc/cde2']
         assert 'fgh' == config['/abc/cde3']
 
-<<<<<<< HEAD
     def test_mutation_values(self):
         config = ConfigFactory.parse_string(
             """
@@ -2137,7 +2136,7 @@
 
         assert config.get("b1")[1]['VAR'] == 'right'
         assert config.get("b2")[1]['VAR'] == 'right'
-=======
+
     def test_escape_sequences_json_equivalence(self):
         """
         Quoted strings are in the same format as JSON strings,
@@ -2167,5 +2166,4 @@
         }
         config = ConfigFactory.parse_string(source)
         assert config == expected
-        assert config == json.loads(source)
->>>>>>> 6e38247e
+        assert config == json.loads(source)