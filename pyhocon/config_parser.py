--- conflicted
+++ resolved
@@ -1,10 +1,7 @@
 import codecs
 import contextlib
 import copy
-<<<<<<< HEAD
 import importlib.util
-=======
->>>>>>> 5c7e0787
 import itertools
 import logging
 import os
@@ -762,7 +759,6 @@
         if ':' not in package_path:
             raise ValueError("Expected format is 'PACKAGE:PATH'")
         package_name, path_relative = package_path.split(':', 1)
-<<<<<<< HEAD
         spec = importlib.util.find_spec(package_name)
         if spec:
             for package_dir in spec.submodule_search_locations:
@@ -772,13 +768,8 @@
         raise ImportError("Can't find {path_relative} in package:{package_name}".format(
             path_relative=path_relative, 
             package_name=package_name))
-=======
-        package_dir = find_package_dir(package_name)
-        path_abs = os.path.join(package_dir, path_relative)
-        return path_abs
-
->>>>>>> 5c7e0787
-
+
+        
 class ListParser(TokenConverter):
     """Parse a list [elt1, etl2, ...]
     """
