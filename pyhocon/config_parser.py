import re
import os
import socket
import contextlib
import codecs
from pyparsing import Forward, Keyword, QuotedString, Word, Literal, Suppress, Regex, Optional, SkipTo, ZeroOrMore, \
    Group, lineno, col, TokenConverter, replaceWith, alphanums, alphas8bit, ParseSyntaxException, StringEnd
from pyparsing import ParserElement
from pyhocon.config_tree import ConfigTree, ConfigSubstitution, ConfigList, ConfigValues, ConfigUnquotedString, \
    ConfigInclude, NoneValue, ConfigQuotedString
from pyhocon.exceptions import ConfigSubstitutionException, ConfigMissingException, ConfigException
import logging

use_urllib2 = False
try:
    # For Python 3.0 and later
    from urllib.request import urlopen
    from urllib.error import HTTPError, URLError
except ImportError:  # pragma: no cover
    # Fall back to Python 2's urllib2
    from urllib2 import urlopen, HTTPError, URLError

    use_urllib2 = True
try:
    basestring
except NameError:  # pragma: no cover
    basestring = str
    unicode = str

logger = logging.getLogger(__name__)


class ConfigFactory(object):
    @staticmethod
    def parse_file(filename, encoding='utf-8', required=True, resolve=True):
        """Parse file

        :param filename: filename
        :type filename: basestring
        :param encoding: file encoding
        :type encoding: basestring
        :param required: If true, raises an exception if can't load file
        :type required: boolean
        :param resolve: If true, resolve substitutions
        :type resolve: boolean
        :return: Config object
        :type return: Config
        """
        try:
            with codecs.open(filename, 'r', encoding=encoding) as fd:
                content = fd.read()
                return ConfigFactory.parse_string(content, os.path.dirname(filename), resolve)
        except IOError as e:
            if required:
                raise e
            logger.warn('Cannot include file %s. File does not exist or cannot be read.', filename)
            return []

    @staticmethod
    def parse_URL(url, timeout=None, resolve=True, required=False):
        """Parse URL

        :param url: url to parse
        :type url: basestring
        :param resolve: If true, resolve substitutions
        :type resolve: boolean
        :return: Config object or []
        :type return: Config or list
        """
        socket_timeout = socket._GLOBAL_DEFAULT_TIMEOUT if timeout is None else timeout

        try:
            with contextlib.closing(urlopen(url, timeout=socket_timeout)) as fd:
                content = fd.read() if use_urllib2 else fd.read().decode('utf-8')
                return ConfigFactory.parse_string(content, os.path.dirname(url), resolve)
        except (HTTPError, URLError) as e:
            logger.warn('Cannot include url %s. Resource is inaccessible.', url)
            if required:
                raise e
            else:
                return []

    @staticmethod
    def parse_string(content, basedir=None, resolve=True):
        """Parse URL

        :param content: content to parse
        :type content: basestring
        :param resolve: If true, resolve substitutions
        :type resolve: boolean
        :return: Config object
        :type return: Config
        """
        return ConfigParser().parse(content, basedir, resolve)

    @classmethod
    def from_dict(cls, dictionary, root=False):
        """Convert dictionary (and ordered dictionary) into a ConfigTree
        :param dictionary: dictionary to convert
        :type dictionary: dict
        :return: Config object
        :type return: Config
        """

        def create_tree(value):
            if isinstance(value, dict):
                res = ConfigTree(root=root)
                for key, child_value in value.items():
                    res.put(key, create_tree(child_value))
                return res
            if isinstance(value, list):
                return [create_tree(v) for v in value]
            else:
                return value

        return create_tree(dictionary)


class ConfigParser(object):
    """
    Parse HOCON files: https://github.com/typesafehub/config/blob/master/HOCON.md
    """

    REPLACEMENTS = {
        '\\\n': '\n',
        '\\n': '\n',
        '\\r': '\r',
        '\\t': '\t',
        '\\=': '=',
        '\\#': '#',
        '\\!': '!',
        '\\"': '"'
    }

    @staticmethod
    def parse(content, basedir=None, resolve=True):
        """parse a HOCON content

        :param content: HOCON content to parse
        :type content: basestring
        :param resolve: If true, resolve substitutions
        :type resolve: boolean
        :return: a ConfigTree or a list
        """

        def norm_string(value):
            for k, v in ConfigParser.REPLACEMENTS.items():
                value = value.replace(k, v)
            return value

        def unescape_string(tokens):
            return ConfigUnquotedString(norm_string(tokens[0]))

        def parse_multi_string(tokens):
            # remove the first and last 3 "
            return tokens[0][3: -3]

        def convert_number(tokens):
            n = tokens[0]
            try:
                return int(n)
            except ValueError:
                return float(n)

        # ${path} or ${?path} for optional substitution
        SUBSTITUTION_PATTERN = "\$\{(?P<optional>\?)?(?P<variable>[^}]+)\}(?P<ws>[ \t]*)"

        def create_substitution(instring, loc, token):
            # remove the ${ and }
            match = re.match(SUBSTITUTION_PATTERN, token[0])
            variable = match.group('variable')
            ws = match.group('ws')
            optional = match.group('optional') == '?'
            substitution = ConfigSubstitution(variable, optional, ws, instring, loc)
            return substitution

        # ${path} or ${?path} for optional substitution
        STRING_PATTERN = '"(?P<value>(?:[^"\\\\]|\\\\.)*)"(?P<ws>[ \t]*)'

        def create_quoted_string(instring, loc, token):
            # remove the ${ and }
            match = re.match(STRING_PATTERN, token[0])
            value = norm_string(match.group('value'))
            ws = match.group('ws')
            return ConfigQuotedString(value, ws, instring, loc)

        def include_config(instring, loc, token):
            url = None
            file = None
            required = False

            if token[0] == 'required':
                required = True
                final_tokens = token[1:]
            else:
                final_tokens = token

            if len(final_tokens) == 1:  # include "test"
                value = final_tokens[0].value if isinstance(final_tokens[0], ConfigQuotedString) else final_tokens[0]
                if value.startswith("http://") or value.startswith("https://") or value.startswith("file://"):
                    url = value
                else:
                    file = value
            elif len(final_tokens) == 2:  # include url("test") or file("test")
                value = final_tokens[1].value if isinstance(token[1], ConfigQuotedString) else final_tokens[1]
                if final_tokens[0] == 'url':
                    url = value
                else:
                    file = value

            if url is not None:
                logger.debug('Loading config from url %s', url)
                obj = ConfigFactory.parse_URL(url, resolve=False, required=required)
            elif file is not None:
                path = file if basedir is None else os.path.join(basedir, file)
                logger.debug('Loading config from file %s', path)
                obj = ConfigFactory.parse_file(path, resolve=False, required=required)
            else:
                raise ConfigException('No file or URL specified at: {loc}: {instring}', loc=loc, instring=instring)

            return ConfigInclude(obj if isinstance(obj, list) else obj.items())

        ParserElement.setDefaultWhitespaceChars(' \t')

        assign_expr = Forward()
        true_expr = Keyword("true", caseless=True).setParseAction(replaceWith(True))
        false_expr = Keyword("false", caseless=True).setParseAction(replaceWith(False))
        null_expr = Keyword("null", caseless=True).setParseAction(replaceWith(NoneValue()))
        key = QuotedString('"', escChar='\\', unquoteResults=False) | Word(alphanums + alphas8bit + '._- ')

        eol = Word('\n\r').suppress()
        eol_comma = Word('\n\r,').suppress()
        comment = (Literal('#') | Literal('//')) - SkipTo(eol | StringEnd())
        comment_eol = Suppress(Optional(eol_comma) + comment)
        comment_no_comma_eol = (comment | eol).suppress()
        number_expr = Regex('[+-]?(\d*\.\d+|\d+(\.\d+)?)([eE]\d+)?(?=$|[ \t]*([\$\}\],#\n\r]|//))',
                            re.DOTALL).setParseAction(convert_number)

        # multi line string using """
        # Using fix described in http://pyparsing.wikispaces.com/share/view/3778969
        multiline_string = Regex('""".*?"*"""', re.DOTALL | re.UNICODE).setParseAction(parse_multi_string)
        # single quoted line string
        quoted_string = Regex('"(?:[^"\\\\\n]|\\\\.)*"[ \t]*', re.UNICODE).setParseAction(create_quoted_string)
        # unquoted string that takes the rest of the line until an optional comment
        # we support .properties multiline support which is like this:
        # line1  \
        # line2 \
        # so a backslash precedes the \n
        unquoted_string = Regex('(?:[^"\[\{\s\]\}#,=\$\\\\]|\\\\.)+[ \t]*', re.UNICODE).setParseAction(unescape_string)
        substitution_expr = Regex('[ \t]*\$\{[^\}]+\}[ \t]*').setParseAction(create_substitution)
        string_expr = multiline_string | quoted_string | unquoted_string

        value_expr = number_expr | true_expr | false_expr | null_expr | string_expr

        include_content = (quoted_string | ((Keyword('url') | Keyword('file')) - Literal('(').suppress() - quoted_string - Literal(')').suppress()))
        include_expr = (
            Keyword("include", caseless=True).suppress() +
            (
                include_content |
                (
                    Keyword("required") - Literal('(').suppress() - include_content - Literal(')').suppress()
                )
            )
        ).setParseAction(include_config)

        root_dict_expr = Forward()
        dict_expr = Forward()
        list_expr = Forward()
        multi_value_expr = ZeroOrMore(comment_eol | include_expr | substitution_expr | dict_expr | list_expr | value_expr | (Literal(
            '\\') - eol).suppress())
        # for a dictionary : or = is optional
        # last zeroOrMore is because we can have t = {a:4} {b: 6} {c: 7} which is dictionary concatenation
        inside_dict_expr = ConfigTreeParser(ZeroOrMore(comment_eol | include_expr | assign_expr | eol_comma))
        inside_root_dict_expr = ConfigTreeParser(ZeroOrMore(comment_eol | include_expr | assign_expr | eol_comma), root=True)
        dict_expr << Suppress('{') - inside_dict_expr - Suppress('}')
        root_dict_expr << Suppress('{') - inside_root_dict_expr - Suppress('}')
        list_entry = ConcatenatedValueParser(multi_value_expr)
        list_expr << Suppress('[') - ListParser(list_entry - ZeroOrMore(eol_comma - list_entry)) - Suppress(']')

        # special case when we have a value assignment where the string can potentially be the remainder of the line
        assign_expr << Group(
            key -
            ZeroOrMore(comment_no_comma_eol) -
            (dict_expr | (Literal('=') | Literal(':') | Literal('+=')) - ZeroOrMore(
                comment_no_comma_eol) - ConcatenatedValueParser(multi_value_expr))
        )

        # the file can be { ... } where {} can be omitted or []
        config_expr = ZeroOrMore(comment_eol | eol) + (list_expr | root_dict_expr | inside_root_dict_expr) + ZeroOrMore(
            comment_eol | eol_comma)
        config = config_expr.parseString(content, parseAll=True)[0]
        if resolve:
<<<<<<< HEAD
            ConfigParser.resolve_substitutions(config)
=======
            allow_unresolved = resolve and unresolved_value is not DEFAULT_SUBSTITUTION and unresolved_value is not MANDATORY_SUBSTITUTION
            has_unresolved = cls.resolve_substitutions(config, allow_unresolved)
            if has_unresolved and unresolved_value is MANDATORY_SUBSTITUTION:
                raise ConfigSubstitutionException('resolve cannot be set to True and unresolved_value to MANDATORY_SUBSTITUTION')

        if unresolved_value is not NO_SUBSTITUTION and unresolved_value is not DEFAULT_SUBSTITUTION:
            cls.unresolve_substitutions_to_value(config, unresolved_value)
>>>>>>> 34dabf0f
        return config

    @staticmethod
    def _resolve_variable(config, substitution):
        """
        :param config:
        :param substitution:
        :return: (is_resolved, resolved_variable)
        """
        variable = substitution.variable
        try:
            return True, config.get(variable)
        except ConfigMissingException:
            # default to environment variable
            value = os.environ.get(variable)

            if value is None:
                if substitution.optional:
                    return False, None
                else:
                    raise ConfigSubstitutionException(
                        "Cannot resolve variable ${{{variable}}} (line: {line}, col: {col})".format(
                            variable=variable,
                            line=lineno(substitution.loc, substitution.instring),
                            col=col(substitution.loc, substitution.instring)))
            elif isinstance(value, ConfigList) or isinstance(value, ConfigTree):
                raise ConfigSubstitutionException(
                    "Cannot substitute variable ${{{variable}}} because it does not point to a "
                    "string, int, float, boolean or null {type} (line:{line}, col: {col})".format(
                        variable=variable,
                        type=value.__class__.__name__,
                        line=lineno(substitution.loc, substitution.instring),
                        col=col(substitution.loc, substitution.instring)))
            return True, value

    @staticmethod
    def _fixup_self_references(config):
        if isinstance(config, ConfigTree) and config.root:
            for key in config:  # Traverse history of element
                history = config.history[key]
                previous_item = history[0]
                for current_item in history[1:]:
                    for substitution in ConfigParser._find_substitutions(current_item):
                        prop_path = ConfigTree.parse_key(substitution.variable)
                        if len(prop_path) > 1 and config.get(substitution.variable, None) is not None:
                            continue  # If value is present in latest version, don't do anything
                        if prop_path[0] == key:
                            if isinstance(previous_item, ConfigValues):  # We hit a dead end, we cannot evaluate
                                raise ConfigSubstitutionException("Property {variable} cannot be substituted. Check for cycles.".format(
                                    variable=substitution.variable))
                            value = previous_item if len(prop_path) == 1 else previous_item.get(".".join(prop_path[1:]))
                            _, _, current_item = ConfigParser._do_substitute(substitution, value)
                    previous_item = current_item

                if len(history) == 1:  # special case, when self optional referencing without existing
                    for substitution in ConfigParser._find_substitutions(previous_item):
                        prop_path = ConfigTree.parse_key(substitution.variable)
                        if len(prop_path) > 1 and config.get(substitution.variable, None) is not None:
                            continue  # If value is present in latest version, don't do anything
                        if prop_path[0] == key and substitution.optional:
                            ConfigParser._do_substitute(substitution, None)

    # traverse config to find all the substitutions
    @staticmethod
    def _find_substitutions(item):
        """Convert HOCON input into a JSON output

        :return: JSON string representation
        :type return: basestring
        """
        if isinstance(item, ConfigValues):
            return item.get_substitutions()

        substitutions = []
        if isinstance(item, ConfigTree):
            for key, child in item.items():
                substitutions += ConfigParser._find_substitutions(child)
        elif isinstance(item, list):
            for child in item:
                substitutions += ConfigParser._find_substitutions(child)
        return substitutions

    @staticmethod
    def _do_substitute(substitution, resolved_value, is_optional_resolved=True):
        unresolved = False
        new_substitutions = []
        if isinstance(resolved_value, ConfigValues):
            resolved_value = resolved_value.transform()
        if isinstance(resolved_value, ConfigValues):
            unresolved = True
            result = resolved_value
        else:
            # replace token by substitution
            config_values = substitution.parent
            # if it is a string, then add the extra ws that was present in the original string after the substitution
            formatted_resolved_value = resolved_value \
                if resolved_value is None \
                or isinstance(resolved_value, (dict, list)) \
                or substitution.index == len(config_values.tokens) - 1 \
                else (str(resolved_value) + substitution.ws)
            config_values.put(substitution.index, formatted_resolved_value)
            transformation = config_values.transform()
            result = None
            if transformation is None and not is_optional_resolved:
                result = config_values.overriden_value
            else:
                result = transformation

            if result is None and config_values.key in config_values.parent:
                del config_values.parent[config_values.key]
            else:
                config_values.parent[config_values.key] = result
                s = ConfigParser._find_substitutions(result)
                if s:
                    new_substitutions = s
                    unresolved = True

        return (unresolved, new_substitutions, result)

    @staticmethod
    def _final_fixup(item):
        if isinstance(item, ConfigValues):
            return item.transform()
        elif isinstance(item, list):
            return list([ConfigParser._final_fixup(child) for child in item])
        elif isinstance(item, ConfigTree):
            items = list(item.items())
            for key, child in items:
                item[key] = ConfigParser._final_fixup(child)
        return item

<<<<<<< HEAD
    @staticmethod
    def resolve_substitutions(config):
        ConfigParser._fixup_self_references(config)
        substitutions = ConfigParser._find_substitutions(config)
=======
    @classmethod
    def unresolve_substitutions_to_value(cls, config, unresolved_value=STR_SUBSTITUTION):
        for substitution in cls._find_substitutions(config):
            if unresolved_value is STR_SUBSTITUTION:
                value = substitution.raw_str()
            elif unresolved_value is None:
                value = NoneValue
            else:
                value = unresolved_value
            cls._do_substitute(substitution, value, False)
        cls._final_fixup(config)

    @classmethod
    def resolve_substitutions(cls, config, accept_unresolved=False):
        has_unresolved = False
        cls._fixup_self_references(config, accept_unresolved)
        substitutions = cls._find_substitutions(config)
>>>>>>> 34dabf0f
        if len(substitutions) > 0:
            unresolved = True
            any_unresolved = True
            _substitutions = []
            cache = {}
            while any_unresolved and len(substitutions) > 0 and set(substitutions) != set(_substitutions):
                unresolved = False
                any_unresolved = True
                _substitutions = substitutions[:]

                for substitution in _substitutions:
                    is_optional_resolved, resolved_value = ConfigParser._resolve_variable(config, substitution)

                    # if the substitution is optional
                    if not is_optional_resolved and substitution.optional:
                        resolved_value = None
                    if isinstance(resolved_value, ConfigValues):
                        parents = cache.get(resolved_value, None)
                        if parents is None:
                            parents = []
                            link = resolved_value
                            while isinstance(link, ConfigValues):
                                parents.append(link)
                                link = getattr(link, 'overriden_value')
                            cache[resolved_value] = parents

                    if isinstance(resolved_value, ConfigValues) \
                       and substitution.parent in parents \
                       and hasattr(substitution.parent, "overriden_value") \
                       and substitution.parent.overriden_value:

                        # self resolution, backtrack
                        resolved_value = substitution.parent.overriden_value

                    unresolved, new_substitutions, result = ConfigParser._do_substitute(substitution, resolved_value, is_optional_resolved)
                    any_unresolved = unresolved or any_unresolved
                    substitutions.extend(new_substitutions)
                    if not isinstance(result, ConfigValues):
                        substitutions.remove(substitution)

            ConfigParser._final_fixup(config)
            if unresolved:
<<<<<<< HEAD
                raise ConfigSubstitutionException("Cannot resolve {variables}. Check for cycles.".format(
                    variables=', '.join('${{{variable}}}: (line: {line}, col: {col})'.format(
                        variable=substitution.variable,
                        line=lineno(substitution.loc, substitution.instring),
                        col=col(substitution.loc, substitution.instring)) for substitution in substitutions)))

        ConfigParser._final_fixup(config)
        return config
=======
                has_unresolved = True
                if not accept_unresolved:
                    raise ConfigSubstitutionException("Cannot resolve {variables}. Check for cycles.".format(
                        variables=', '.join('${{{variable}}}: (line: {line}, col: {col})'.format(
                            variable=substitution.variable,
                            line=lineno(substitution.loc, substitution.instring),
                            col=col(substitution.loc, substitution.instring)) for substitution in substitutions)))

        cls._final_fixup(config)
        return has_unresolved
>>>>>>> 34dabf0f


class ListParser(TokenConverter):
    """Parse a list [elt1, etl2, ...]
    """

    def __init__(self, expr=None):
        super(ListParser, self).__init__(expr)
        self.saveAsList = True

    def postParse(self, instring, loc, token_list):
        """Create a list from the tokens

        :param instring:
        :param loc:
        :param token_list:
        :return:
        """
        cleaned_token_list = [token for tokens in (token.tokens if isinstance(token, ConfigInclude) else [token]
                                                   for token in token_list if token != '')
                              for token in tokens]
        config_list = ConfigList(cleaned_token_list)
        return [config_list]


class ConcatenatedValueParser(TokenConverter):
    def __init__(self, expr=None):
        super(ConcatenatedValueParser, self).__init__(expr)
        self.parent = None
        self.key = None

    def postParse(self, instring, loc, token_list):
        config_values = ConfigValues(token_list, instring, loc)
        return [config_values.transform()]


class ConfigTreeParser(TokenConverter):
    """
    Parse a config tree from tokens
    """

    def __init__(self, expr=None, root=False):
        super(ConfigTreeParser, self).__init__(expr)
        self.root = root
        self.saveAsList = True

    def postParse(self, instring, loc, token_list):
        """Create ConfigTree from tokens

        :param instring:
        :param loc:
        :param token_list:
        :return:
        """
        config_tree = ConfigTree(root=self.root)
        for element in token_list:
            expanded_tokens = element.tokens if isinstance(element, ConfigInclude) else [element]

            for tokens in expanded_tokens:
                # key, value1 (optional), ...
                key = tokens[0].strip()
                operator = '='
                if len(tokens) == 3 and tokens[1].strip() in [':', '=', '+=']:
                    operator = tokens[1].strip()
                    values = tokens[2:]
                elif len(tokens) == 2:
                    values = tokens[1:]
                else:
                    raise ParseSyntaxException("Unknown tokens {tokens} received".format(tokens=tokens))
                # empty string
                if len(values) == 0:
                    config_tree.put(key, '')
                else:
                    value = values[0]
                    if isinstance(value, list) and operator == "+=":
                        value = ConfigValues([ConfigSubstitution(key, True, '', False, loc), value], False, loc)
                        config_tree.put(key, value, False)
                    elif isinstance(value, unicode) and operator == "+=":
                        value = ConfigValues([ConfigSubstitution(key, True, '', True, loc), ' ' + value], True, loc)
                        config_tree.put(key, value, False)
                    elif isinstance(value, list):
                        config_tree.put(key, value, False)
                    else:
                        existing_value = config_tree.get(key, None)
                        if isinstance(value, ConfigTree) and not isinstance(existing_value, list):
                            # Only Tree has to be merged with tree
                            config_tree.put(key, value, True)
                        elif isinstance(value, ConfigValues):
                            conf_value = value
                            value.parent = config_tree
                            value.key = key
                            if isinstance(existing_value, list) or isinstance(existing_value, ConfigTree):
                                config_tree.put(key, conf_value, True)
                            else:
                                config_tree.put(key, conf_value, False)
                        else:
                            config_tree.put(key, value, False)
        return config_tree<|MERGE_RESOLUTION|>--- conflicted
+++ resolved
@@ -29,10 +29,31 @@
 
 logger = logging.getLogger(__name__)
 
+#
+# Substitution Defaults
+#
+
+
+class DEFAULT_SUBSTITUTION(object):
+    pass
+
+
+class MANDATORY_SUBSTITUTION(object):
+    pass
+
+
+class NO_SUBSTITUTION(object):
+    pass
+
+
+class STR_SUBSTITUTION(object):
+    pass
+
 
 class ConfigFactory(object):
-    @staticmethod
-    def parse_file(filename, encoding='utf-8', required=True, resolve=True):
+
+    @classmethod
+    def parse_file(cls, filename, encoding='utf-8', required=True, resolve=True, unresolved_value=DEFAULT_SUBSTITUTION):
         """Parse file
 
         :param filename: filename
@@ -41,29 +62,37 @@
         :type encoding: basestring
         :param required: If true, raises an exception if can't load file
         :type required: boolean
-        :param resolve: If true, resolve substitutions
+        :param resolve: if true, resolve substitutions
         :type resolve: boolean
+        :param unresolved_value: assigned value value to unresolved substitution.
+        If overriden with a default value, it will replace all unresolved value to the default value.
+        If it is set to to pyhocon.STR_SUBSTITUTION then it will replace the value by its substitution expression (e.g., ${x})
+        :type unresolved_value: boolean
         :return: Config object
         :type return: Config
         """
         try:
             with codecs.open(filename, 'r', encoding=encoding) as fd:
                 content = fd.read()
-                return ConfigFactory.parse_string(content, os.path.dirname(filename), resolve)
+                return cls.parse_string(content, os.path.dirname(filename), resolve, unresolved_value)
         except IOError as e:
             if required:
                 raise e
             logger.warn('Cannot include file %s. File does not exist or cannot be read.', filename)
             return []
 
-    @staticmethod
-    def parse_URL(url, timeout=None, resolve=True, required=False):
+    @classmethod
+    def parse_URL(cls, url, timeout=None, resolve=True, required=False, unresolved_value=DEFAULT_SUBSTITUTION):
         """Parse URL
 
         :param url: url to parse
         :type url: basestring
-        :param resolve: If true, resolve substitutions
+        :param resolve: if true, resolve substitutions
         :type resolve: boolean
+        :param unresolved_value: assigned value value to unresolved substitution.
+        If overriden with a default value, it will replace all unresolved value to the default value.
+        If it is set to to pyhocon.STR_SUBSTITUTION then it will replace the value by its substitution expression (e.g., ${x})
+        :type unresolved_value: boolean
         :return: Config object or []
         :type return: Config or list
         """
@@ -72,7 +101,7 @@
         try:
             with contextlib.closing(urlopen(url, timeout=socket_timeout)) as fd:
                 content = fd.read() if use_urllib2 else fd.read().decode('utf-8')
-                return ConfigFactory.parse_string(content, os.path.dirname(url), resolve)
+                return cls.parse_string(content, os.path.dirname(url), resolve, unresolved_value)
         except (HTTPError, URLError) as e:
             logger.warn('Cannot include url %s. Resource is inaccessible.', url)
             if required:
@@ -80,18 +109,23 @@
             else:
                 return []
 
-    @staticmethod
-    def parse_string(content, basedir=None, resolve=True):
+    @classmethod
+    def parse_string(cls, content, basedir=None, resolve=True, unresolved_value=DEFAULT_SUBSTITUTION):
         """Parse URL
 
         :param content: content to parse
         :type content: basestring
         :param resolve: If true, resolve substitutions
+        :param resolve: if true, resolve substitutions
         :type resolve: boolean
+        :param unresolved_value: assigned value value to unresolved substitution.
+        If overriden with a default value, it will replace all unresolved value to the default value.
+        If it is set to to pyhocon.STR_SUBSTITUTION then it will replace the value by its substitution expression (e.g., ${x})
+        :type unresolved_value: boolean
         :return: Config object
         :type return: Config
         """
-        return ConfigParser().parse(content, basedir, resolve)
+        return ConfigParser().parse(content, basedir, resolve, unresolved_value)
 
     @classmethod
     def from_dict(cls, dictionary, root=False):
@@ -132,19 +166,23 @@
         '\\"': '"'
     }
 
-    @staticmethod
-    def parse(content, basedir=None, resolve=True):
+    @classmethod
+    def parse(cls, content, basedir=None, resolve=True, unresolved_value=DEFAULT_SUBSTITUTION):
         """parse a HOCON content
 
         :param content: HOCON content to parse
         :type content: basestring
-        :param resolve: If true, resolve substitutions
+        :param resolve: if true, resolve substitutions
         :type resolve: boolean
+        :param unresolved_value: assigned value value to unresolved substitution.
+        If overriden with a default value, it will replace all unresolved value to the default value.
+        If it is set to to pyhocon.STR_SUBSTITUTION then it will replace the value by its substitution expression (e.g., ${x})
+        :type unresolved_value: boolean
         :return: a ConfigTree or a list
         """
 
         def norm_string(value):
-            for k, v in ConfigParser.REPLACEMENTS.items():
+            for k, v in cls.REPLACEMENTS.items():
                 value = value.replace(k, v)
             return value
 
@@ -210,11 +248,21 @@
 
             if url is not None:
                 logger.debug('Loading config from url %s', url)
-                obj = ConfigFactory.parse_URL(url, resolve=False, required=required)
+                obj = ConfigFactory.parse_URL(
+                    url,
+                    resolve=False,
+                    required=required,
+                    unresolved_value=NO_SUBSTITUTION
+                )
             elif file is not None:
                 path = file if basedir is None else os.path.join(basedir, file)
                 logger.debug('Loading config from file %s', path)
-                obj = ConfigFactory.parse_file(path, resolve=False, required=required)
+                obj = ConfigFactory.parse_file(
+                    path,
+                    resolve=False,
+                    required=required,
+                    unresolved_value=NO_SUBSTITUTION
+                )
             else:
                 raise ConfigException('No file or URL specified at: {loc}: {instring}', loc=loc, instring=instring)
 
@@ -225,7 +273,7 @@
         assign_expr = Forward()
         true_expr = Keyword("true", caseless=True).setParseAction(replaceWith(True))
         false_expr = Keyword("false", caseless=True).setParseAction(replaceWith(False))
-        null_expr = Keyword("null", caseless=True).setParseAction(replaceWith(NoneValue()))
+        null_expr = Keyword("null", caseless=True).setParseAction(replaceWith(NoneValue))
         key = QuotedString('"', escChar='\\', unquoteResults=False) | Word(alphanums + alphas8bit + '._- ')
 
         eol = Word('\n\r').suppress()
@@ -289,10 +337,8 @@
         config_expr = ZeroOrMore(comment_eol | eol) + (list_expr | root_dict_expr | inside_root_dict_expr) + ZeroOrMore(
             comment_eol | eol_comma)
         config = config_expr.parseString(content, parseAll=True)[0]
+
         if resolve:
-<<<<<<< HEAD
-            ConfigParser.resolve_substitutions(config)
-=======
             allow_unresolved = resolve and unresolved_value is not DEFAULT_SUBSTITUTION and unresolved_value is not MANDATORY_SUBSTITUTION
             has_unresolved = cls.resolve_substitutions(config, allow_unresolved)
             if has_unresolved and unresolved_value is MANDATORY_SUBSTITUTION:
@@ -300,11 +346,10 @@
 
         if unresolved_value is not NO_SUBSTITUTION and unresolved_value is not DEFAULT_SUBSTITUTION:
             cls.unresolve_substitutions_to_value(config, unresolved_value)
->>>>>>> 34dabf0f
         return config
 
-    @staticmethod
-    def _resolve_variable(config, substitution):
+    @classmethod
+    def _resolve_variable(cls, config, substitution):
         """
         :param config:
         :param substitution:
@@ -336,36 +381,40 @@
                         col=col(substitution.loc, substitution.instring)))
             return True, value
 
-    @staticmethod
-    def _fixup_self_references(config):
+    @classmethod
+    def _fixup_self_references(cls, config, accept_unresolved=False):
         if isinstance(config, ConfigTree) and config.root:
             for key in config:  # Traverse history of element
                 history = config.history[key]
                 previous_item = history[0]
                 for current_item in history[1:]:
-                    for substitution in ConfigParser._find_substitutions(current_item):
+                    for substitution in cls._find_substitutions(current_item):
                         prop_path = ConfigTree.parse_key(substitution.variable)
                         if len(prop_path) > 1 and config.get(substitution.variable, None) is not None:
                             continue  # If value is present in latest version, don't do anything
                         if prop_path[0] == key:
-                            if isinstance(previous_item, ConfigValues):  # We hit a dead end, we cannot evaluate
-                                raise ConfigSubstitutionException("Property {variable} cannot be substituted. Check for cycles.".format(
-                                    variable=substitution.variable))
-                            value = previous_item if len(prop_path) == 1 else previous_item.get(".".join(prop_path[1:]))
-                            _, _, current_item = ConfigParser._do_substitute(substitution, value)
+                            if isinstance(previous_item, ConfigValues) and not accept_unresolved:  # We hit a dead end, we cannot evaluate
+                                raise ConfigSubstitutionException(
+                                    "Property {variable} cannot be substituted. Check for cycles.".format(
+                                        variable=substitution.variable
+                                    )
+                                )
+                            else:
+                                value = previous_item if len(prop_path) == 1 else previous_item.get(".".join(prop_path[1:]))
+                                _, _, current_item = cls._do_substitute(substitution, value)
                     previous_item = current_item
 
                 if len(history) == 1:  # special case, when self optional referencing without existing
-                    for substitution in ConfigParser._find_substitutions(previous_item):
+                    for substitution in cls._find_substitutions(previous_item):
                         prop_path = ConfigTree.parse_key(substitution.variable)
                         if len(prop_path) > 1 and config.get(substitution.variable, None) is not None:
                             continue  # If value is present in latest version, don't do anything
                         if prop_path[0] == key and substitution.optional:
-                            ConfigParser._do_substitute(substitution, None)
+                            cls._do_substitute(substitution, None)
 
     # traverse config to find all the substitutions
-    @staticmethod
-    def _find_substitutions(item):
+    @classmethod
+    def _find_substitutions(cls, item):
         """Convert HOCON input into a JSON output
 
         :return: JSON string representation
@@ -375,16 +424,18 @@
             return item.get_substitutions()
 
         substitutions = []
+        elements = []
         if isinstance(item, ConfigTree):
-            for key, child in item.items():
-                substitutions += ConfigParser._find_substitutions(child)
+            elements = item.values()
         elif isinstance(item, list):
-            for child in item:
-                substitutions += ConfigParser._find_substitutions(child)
+            elements = item
+
+        for child in elements:
+            substitutions += cls._find_substitutions(child)
         return substitutions
 
-    @staticmethod
-    def _do_substitute(substitution, resolved_value, is_optional_resolved=True):
+    @classmethod
+    def _do_substitute(cls, substitution, resolved_value, is_optional_resolved=True):
         unresolved = False
         new_substitutions = []
         if isinstance(resolved_value, ConfigValues):
@@ -403,41 +454,33 @@
                 else (str(resolved_value) + substitution.ws)
             config_values.put(substitution.index, formatted_resolved_value)
             transformation = config_values.transform()
-            result = None
-            if transformation is None and not is_optional_resolved:
-                result = config_values.overriden_value
-            else:
-                result = transformation
+            result = config_values.overriden_value \
+                if transformation is None and not is_optional_resolved \
+                else transformation
 
             if result is None and config_values.key in config_values.parent:
                 del config_values.parent[config_values.key]
             else:
                 config_values.parent[config_values.key] = result
-                s = ConfigParser._find_substitutions(result)
+                s = cls._find_substitutions(result)
                 if s:
                     new_substitutions = s
                     unresolved = True
 
         return (unresolved, new_substitutions, result)
 
-    @staticmethod
-    def _final_fixup(item):
+    @classmethod
+    def _final_fixup(cls, item):
         if isinstance(item, ConfigValues):
             return item.transform()
         elif isinstance(item, list):
-            return list([ConfigParser._final_fixup(child) for child in item])
+            return list([cls._final_fixup(child) for child in item])
         elif isinstance(item, ConfigTree):
             items = list(item.items())
             for key, child in items:
-                item[key] = ConfigParser._final_fixup(child)
+                item[key] = cls._final_fixup(child)
         return item
 
-<<<<<<< HEAD
-    @staticmethod
-    def resolve_substitutions(config):
-        ConfigParser._fixup_self_references(config)
-        substitutions = ConfigParser._find_substitutions(config)
-=======
     @classmethod
     def unresolve_substitutions_to_value(cls, config, unresolved_value=STR_SUBSTITUTION):
         for substitution in cls._find_substitutions(config):
@@ -455,7 +498,6 @@
         has_unresolved = False
         cls._fixup_self_references(config, accept_unresolved)
         substitutions = cls._find_substitutions(config)
->>>>>>> 34dabf0f
         if len(substitutions) > 0:
             unresolved = True
             any_unresolved = True
@@ -467,47 +509,37 @@
                 _substitutions = substitutions[:]
 
                 for substitution in _substitutions:
-                    is_optional_resolved, resolved_value = ConfigParser._resolve_variable(config, substitution)
+                    is_optional_resolved, resolved_value = cls._resolve_variable(config, substitution)
 
                     # if the substitution is optional
                     if not is_optional_resolved and substitution.optional:
                         resolved_value = None
                     if isinstance(resolved_value, ConfigValues):
-                        parents = cache.get(resolved_value, None)
+                        parents = cache.get(resolved_value)
                         if parents is None:
                             parents = []
                             link = resolved_value
                             while isinstance(link, ConfigValues):
                                 parents.append(link)
-                                link = getattr(link, 'overriden_value')
+                                link = link.overriden_value
                             cache[resolved_value] = parents
 
                     if isinstance(resolved_value, ConfigValues) \
                        and substitution.parent in parents \
-                       and hasattr(substitution.parent, "overriden_value") \
+                       and hasattr(substitution.parent, 'overriden_value') \
                        and substitution.parent.overriden_value:
 
                         # self resolution, backtrack
                         resolved_value = substitution.parent.overriden_value
 
-                    unresolved, new_substitutions, result = ConfigParser._do_substitute(substitution, resolved_value, is_optional_resolved)
+                    unresolved, new_substitutions, result = cls._do_substitute(substitution, resolved_value, is_optional_resolved)
                     any_unresolved = unresolved or any_unresolved
                     substitutions.extend(new_substitutions)
                     if not isinstance(result, ConfigValues):
                         substitutions.remove(substitution)
 
-            ConfigParser._final_fixup(config)
+            cls._final_fixup(config)
             if unresolved:
-<<<<<<< HEAD
-                raise ConfigSubstitutionException("Cannot resolve {variables}. Check for cycles.".format(
-                    variables=', '.join('${{{variable}}}: (line: {line}, col: {col})'.format(
-                        variable=substitution.variable,
-                        line=lineno(substitution.loc, substitution.instring),
-                        col=col(substitution.loc, substitution.instring)) for substitution in substitutions)))
-
-        ConfigParser._final_fixup(config)
-        return config
-=======
                 has_unresolved = True
                 if not accept_unresolved:
                     raise ConfigSubstitutionException("Cannot resolve {variables}. Check for cycles.".format(
@@ -518,7 +550,6 @@
 
         cls._final_fixup(config)
         return has_unresolved
->>>>>>> 34dabf0f
 
 
 class ListParser(TokenConverter):
