--- conflicted
+++ resolved
@@ -86,12 +86,8 @@
                     l.tokens.append(value)
                     l.recompute()
                 elif isinstance(l, ConfigTree) and isinstance(value, ConfigValues):
-<<<<<<< HEAD
-                    value.tokens.append(l)
                     value.overriden_value = l
-=======
                     value.tokens.insert(0,l)
->>>>>>> dd5d7d37
                     value.recompute()
                     value.parent = self
                     value.key = key_elt
