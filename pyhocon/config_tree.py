--- conflicted
+++ resolved
@@ -78,14 +78,6 @@
             elif append:
                 # If we have t=1
                 # and we try to put t.a=5 then t is replaced by {a: 5}
-<<<<<<< HEAD
-                l_value = self.get(key_elt, None)
-                if isinstance(l_value, ConfigValues):
-                    l_value.tokens.append(value)
-                    l_value.recompute()
-                elif isinstance(l_value, ConfigTree) and isinstance(value, ConfigValues):
-                    value.tokens.append(l_value)
-=======
                 l = self.get(key_elt, None)
                 if isinstance(l, ConfigValues):
                     l.tokens.append(value)
@@ -93,7 +85,6 @@
                 elif isinstance(l, ConfigTree) and isinstance(value, ConfigValues):
                     value.overriden_value = l
                     value.tokens.insert(0,l)
->>>>>>> 50a517bf
                     value.recompute()
                     value.parent = self
                     value.key = key_elt
