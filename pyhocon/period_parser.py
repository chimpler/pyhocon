--- conflicted
+++ resolved
@@ -61,13 +61,8 @@
     # are valid unit identifiers.
     # Allow only spaces as a valid separator between value and unit.
     # E.g. \t as a separator is invalid: '10<TAB>weeks'.
-<<<<<<< HEAD
-    return (
-            Word(nums)('value') + Or(period_types)('unit') + WordEnd(
-=======
     return Combine(
             Word(nums)('value') + ZeroOrMore(Literal(" ")).suppress() + Or(period_types)('unit') + WordEnd(
->>>>>>> 11e00fd1
         alphanums).suppress()
     ).setParseAction(convert_period)
 
